// SPDX-License-Identifier: MIT

pragma solidity ^0.8.15;

import "./context/SaplingPoolContext.sol";
import "./interfaces/ILendingPool.sol";
import "./interfaces/ILoanDesk.sol";

/**
 * @title Sapling Lending Pool
 * @dev Extends SaplingPoolContext with lending strategy.
 */
contract SaplingLendingPool is ILendingPool, SaplingPoolContext {

    using SafeMathUpgradeable for uint256;

    /// Address of the loan desk contract
    address public loanDesk;

    /// Loans by loan ID
    mapping(uint256 => Loan) public loans;

    /// LoanDetails by loan ID
    mapping(uint256 => LoanDetail) public loanDetails;

    /// Borrower statistics by address
    mapping(address => BorrowerStats) public borrowerStats;

<<<<<<< HEAD
=======
    /// Event for when a new loan desk is set
    event LoanDeskSet(address from, address to);

    /// Event for when loan offer is accepted and the loan is borrowed
    event LoanBorrowed(uint256 loanId, address indexed borrower, uint256 applicationId);

    /// Event for when a loan is fully repaid
    event LoanRepaid(uint256 loanId, address indexed borrower);

    /// Event for when a loan is closed
    event LoanClosed(uint256 loanId, address indexed borrower, uint256 managerLossAmount, uint256 lenderLossAmount);

    /// Event for when a loan is defaulted
    event LoanDefaulted(uint256 loanId, address indexed borrower, uint256 managerLoss, uint256 lenderLoss);

    /// Event for when a loan payment is made
    event LoanRepaymentMade(uint256 loanId, address borrower, address payer, uint256 amount, uint256 interestAmount);

    /// Event for when a liqudity is allocated for a loan offer
    event OfferLiquidityAllocated(uint256 amount);

    /// Event for when the liqudity is adjusted for a loan offer
    event OfferLiquidityUpdated(uint256 prevAmount, uint256 newAmount);

>>>>>>> e854028a
    /// A modifier to limit access to when a loan has the specified status
    modifier loanInStatus(uint256 loanId, LoanStatus status) {
        require(loans[loanId].status == status, "SaplingLendingPool: not found or invalid loan status");
        _;
    }

    /// A modifier to limit access only to the loan desk contract
    modifier onlyLoanDesk() {
        require(msg.sender == loanDesk, "SaplingLendingPool: caller is not the LoanDesk");
        _;
    }

    /**
     * @dev Disable initializers
     */
    function disableIntitializers() external onlyRole(DEFAULT_ADMIN_ROLE) {
        _disableInitializers();
    }

    /**
     * @notice Creates a Sapling pool.
     * @dev Addresses must not be 0.
     * @param _poolToken ERC20 token contract address to be used as the pool issued token.
     * @param _liquidityToken ERC20 token contract address to be used as pool liquidity currency.
     * @param _governance Governance address
     * @param _treasury Treasury wallet address
     * @param _manager Manager address
     */
    function initialize(
        address _poolToken,
        address _liquidityToken,
        address _governance,
        address _treasury,
        address _manager
    )
        public
        initializer
    {
        __SaplingPoolContext_init(_poolToken, _liquidityToken, _governance, _treasury, _manager);
    }

    /**
     * @notice Links a new loan desk for the pool to use. Intended for use upon initial pool deployment.
     * @dev Caller must be the governance.
     * @param _loanDesk New LoanDesk address
     */
    function setLoanDesk(address _loanDesk) external onlyRole(DEFAULT_ADMIN_ROLE) {
        address prevLoanDesk = loanDesk;
        loanDesk = _loanDesk;
        emit LoanDeskSet(prevLoanDesk, loanDesk);
    }

    /**
     * @notice Accept a loan offer and withdraw funds
     * @dev Caller must be the borrower of the loan in question.
     *      The loan must be in OFFER_MADE status.
     * @param appId ID of the loan application to accept the offer of
     */
    function borrow(uint256 appId) external whenNotClosed whenNotPaused {

        //// check

        require(
            ILoanDesk(loanDesk).applicationStatus(appId) == ILoanDesk.LoanApplicationStatus.OFFER_MADE,
            "SaplingLendingPool: invalid offer status"
        );

        ILoanDesk.LoanOffer memory offer = ILoanDesk(loanDesk).loanOfferById(appId);

        require(offer.borrower == msg.sender, "SaplingLendingPool: msg.sender is not the borrower on this loan");

        //// effect

        borrowerStats[offer.borrower].countOutstanding++;
        borrowerStats[offer.borrower].amountBorrowed = borrowerStats[offer.borrower].amountBorrowed.add(offer.amount);

        uint256 loanId = getNextStrategyId();

        loans[loanId] = Loan({
            id: loanId,
            loanDeskAddress: loanDesk,
            applicationId: appId,
            borrower: offer.borrower,
            amount: offer.amount,
            duration: offer.duration,
            gracePeriod: offer.gracePeriod,
            installmentAmount: offer.installmentAmount,
            installments: offer.installments,
            apr: offer.apr,
            borrowedTime: block.timestamp,
            status: LoanStatus.OUTSTANDING
        });

        loanDetails[loanId] = LoanDetail({
            loanId: loanId,
            totalAmountRepaid: 0,
            principalAmountRepaid: 0,
            interestPaid: 0,
            interestPaidTillTime: block.timestamp,
            lastPaymentTime: 0
        });

        borrowerStats[offer.borrower].recentLoanId = loanId;

        uint256 prevStrategizedFunds = poolBalance.strategizedFunds;
        poolBalance.allocatedFunds = poolBalance.allocatedFunds.sub(offer.amount);
        poolBalance.strategizedFunds = poolBalance.strategizedFunds.add(offer.amount);

        weightedAvgStrategyAPR = prevStrategizedFunds
            .mul(weightedAvgStrategyAPR)
            .add(offer.amount.mul(offer.apr))
            .div(poolBalance.strategizedFunds);

        poolBalance.tokenBalance = poolBalance.tokenBalance.sub(offer.amount);

        //// interactions

        ILoanDesk(loanDesk).onBorrow(appId);

        SafeERC20Upgradeable.safeTransfer(IERC20Upgradeable(tokenConfig.liquidityToken), msg.sender, offer.amount);

        emit LoanBorrowed(loanId, offer.borrower, appId);
    }

    /**
     * @notice Make a payment towards a loan.
     * @dev Caller must be the borrower.
     *      Loan must be in OUTSTANDING status.
     *      Only the necessary sum is charged if amount exceeds amount due.
     *      Amount charged will not exceed the amount parameter.
     * @param loanId ID of the loan to make a payment towards.
     * @param amount Payment amount in tokens.
     * @return A pair of total amount charged including interest, and the interest charged.
     */
    function repay(uint256 loanId, uint256 amount) external returns (uint256, uint256) {
        // require the payer and the borrower to be the same to avoid mispayment
        require(loans[loanId].borrower == msg.sender, "SaplingLendingPool: payer is not the borrower");

        return repayBase(loanId, amount);
    }

    /**
     * @notice Make a payment towards a loan on behalf of a borrower.
     * @dev Loan must be in OUTSTANDING status.
     *      Only the necessary sum is charged if amount exceeds amount due.
     *      Amount charged will not exceed the amount parameter.
     * @param loanId ID of the loan to make a payment towards.
     * @param amount Payment amount in tokens.
     * @param borrower address of the borrower to make a payment on behalf of.
     * @return A pair of total amount charged including interest, and the interest charged.
     */
    function repayOnBehalf(uint256 loanId, uint256 amount, address borrower ) external returns (uint256, uint256) {
        // require the borrower being paid on behalf off and the loan borrower to be the same to avoid mispayment
        require(loans[loanId].borrower == borrower, "SaplingLendingPool: invalid borrower");

        return repayBase(loanId, amount);
    }

    /**
     * @notice Default a loan.
     * @dev Loan must be in OUTSTANDING status.
     *      Caller must be the manager.
     *      canDefault(loanId, msg.sender) must return 'true'.
     * @param loanId ID of the loan to default
     */
    function defaultLoan(
        uint256 loanId
    )
        public
        managerOrApprovedOnInactive
        loanInStatus(loanId, LoanStatus.OUTSTANDING)
        whenNotPaused
    {
        //// check

        require(canDefault(loanId, msg.sender), "SaplingLendingPool: cannot defaulted this loan at this time");

        //// effect

        Loan storage loan = loans[loanId];
        LoanDetail storage loanDetail = loanDetails[loanId];

        loan.status = LoanStatus.DEFAULTED;
        borrowerStats[loan.borrower].countDefaulted++;
        borrowerStats[loan.borrower].countOutstanding--;

        (, uint256 loss) = loan.amount.trySub(loanDetail.principalAmountRepaid);

        borrowerStats[loan.borrower].amountBorrowed = borrowerStats[loan.borrower].amountBorrowed.sub(loan.amount);
        borrowerStats[loan.borrower].amountBaseRepaid = borrowerStats[loan.borrower].amountBaseRepaid
            .sub(loanDetail.principalAmountRepaid);
        borrowerStats[loan.borrower].amountInterestPaid = borrowerStats[loan.borrower].amountInterestPaid
            .sub(loanDetail.interestPaid);

        if (loanDetail.principalAmountRepaid < loan.amount) {
            uint256 baseAmountLost = loan.amount.sub(loanDetail.principalAmountRepaid);
            poolBalance.strategizedFunds = poolBalance.strategizedFunds.sub(baseAmountLost);

            updateAvgStrategyApr(baseAmountLost, loan.apr);
        }
        
        uint256 managerLoss = loss;
        uint256 lenderLoss = 0;
        
        if (loss > 0) {
            uint256 remainingLostShares = tokensToShares(loss);

            poolBalance.poolFunds = poolBalance.poolFunds.sub(loss);

            if (poolBalance.stakedShares > 0) {
                uint256 stakedShareLoss = MathUpgradeable.min(remainingLostShares, poolBalance.stakedShares);
                remainingLostShares = remainingLostShares.sub(stakedShareLoss);
                poolBalance.stakedShares = poolBalance.stakedShares.sub(stakedShareLoss);
                updatePoolLimit();

<<<<<<< HEAD
                if (poolBalance.stakedShares == 0) {
                    emit StakedAssetsDepleted();
=======
                if (stakedShares == 0) {
                    emit StakedAssetsDepleted(manager);
>>>>>>> e854028a
                }

                //// interactions

                //burn manager's shares
                IPoolToken(tokenConfig.poolToken).burn(address(this), stakedShareLoss);
            }

            if (remainingLostShares > 0) {
                lenderLoss = sharesToTokens(remainingLostShares);
                managerLoss = managerLoss.sub(lenderLoss);

                emit UnstakedLoss(lenderLoss, manager);
            }
        }

        emit LoanDefaulted(loanId, loan.borrower, managerLoss, lenderLoss);
    }

    /**
     * @notice Closes a loan. Closing a loan will repay the outstanding principal using the pool manager's revenue
                            and/or staked funds. If these funds are not sufficient, the lenders will take the loss.
     * @dev Loan must be in OUTSTANDING status.
     *      Caller must be the manager.
     * @param loanId ID of the loan to close
     */
    function closeLoan(
        uint256 loanId
    )
        external
        onlyRole(POOL_MANAGER_ROLE)
        loanInStatus(loanId, LoanStatus.OUTSTANDING)
        whenNotPaused
        nonReentrant
    {
        //// effect

        Loan storage loan = loans[loanId];
        LoanDetail storage loanDetail = loanDetails[loanId];
        BorrowerStats storage stats = borrowerStats[loan.borrower];

        uint256 remainingDifference = loanDetail.principalAmountRepaid < loan.amount
            ? loan.amount.sub(loanDetail.principalAmountRepaid)
            : 0;

        uint256 amountRepaid = 0;

        // charge manager's revenue
        if (remainingDifference > 0 && nonUserRevenues[manager] > 0) {
            uint256 amountChargeable = MathUpgradeable.min(remainingDifference, nonUserRevenues[manager]);

            nonUserRevenues[manager] = nonUserRevenues[manager].sub(amountChargeable);

            remainingDifference = remainingDifference.sub(amountChargeable);
            amountRepaid = amountRepaid.add(amountChargeable);
        }

        // charge manager's stake
        uint256 stakeChargeable = 0;
        if (remainingDifference > 0 && poolBalance.stakedShares > 0) {
            uint256 stakedBalance = sharesToTokens(poolBalance.stakedShares);
            uint256 amountChargeable = MathUpgradeable.min(remainingDifference, stakedBalance);
            stakeChargeable = tokensToShares(amountChargeable);

            poolBalance.stakedShares = poolBalance.stakedShares.sub(stakeChargeable);
            updatePoolLimit();

<<<<<<< HEAD
            if (poolBalance.stakedShares == 0) {
                emit StakedAssetsDepleted();
=======
            if (stakedShares == 0) {
                emit StakedAssetsDepleted(manager);
>>>>>>> e854028a
            }

            remainingDifference = remainingDifference.sub(amountChargeable);
            amountRepaid = amountRepaid.add(amountChargeable);
        }

        if (amountRepaid > 0) {
            poolBalance.strategizedFunds = poolBalance.strategizedFunds.sub(amountRepaid);
            poolBalance.poolLiquidity = poolBalance.poolLiquidity.add(amountRepaid);

            loanDetail.totalAmountRepaid = loanDetail.totalAmountRepaid.add(amountRepaid);
            loanDetail.principalAmountRepaid = loanDetail.principalAmountRepaid.add(amountRepaid);
            loanDetail.lastPaymentTime = block.timestamp;

            stats.amountBaseRepaid = stats.amountBaseRepaid.add(amountRepaid);
        }

        // charge pool (close loan and reduce borrowed funds/poolfunds)
        if (remainingDifference > 0) {
<<<<<<< HEAD
            poolBalance.strategizedFunds = poolBalance.strategizedFunds.sub(remainingDifference);
            poolBalance.poolFunds = poolBalance.poolFunds.sub(remainingDifference);
=======
            strategizedFunds = strategizedFunds.sub(remainingDifference);
            poolFunds = poolFunds.sub(remainingDifference);

            emit UnstakedLoss(remainingDifference, manager);
>>>>>>> e854028a
        }

        loan.status = LoanStatus.REPAID; // Note: add and switch to CLOSED status in next migration version of the pool

        //update stats
        stats.countRepaid++;
        stats.countOutstanding--;
        stats.amountBorrowed = stats.amountBorrowed.sub(loan.amount);
        stats.amountBaseRepaid = stats.amountBaseRepaid.sub(loanDetail.principalAmountRepaid);
        stats.amountInterestPaid = stats.amountInterestPaid.sub(loanDetail.interestPaid);

        updateAvgStrategyApr(amountRepaid.add(remainingDifference), loan.apr);

        //// interactions
        if (stakeChargeable > 0) {
            IPoolToken(tokenConfig.poolToken).burn(address(this), stakeChargeable);
        }

        emit LoanClosed(loanId, loan.borrower, amountRepaid, remainingDifference);
    }

    /**
     * @notice Handles liquidity state changes on a loan offer.
     * @dev Hook to be called when a new loan offer is made.
     *      Caller must be the LoanDesk.
     * @param amount Loan offer amount.
     */
    function onOffer(uint256 amount) external override onlyLoanDesk whenNotPaused {
        require(strategyLiquidity() >= amount, "SaplingLendingPool: insufficient liquidity");

        poolBalance.poolLiquidity = poolBalance.poolLiquidity.sub(amount);
        poolBalance.allocatedFunds = poolBalance.allocatedFunds.add(amount);

        emit OfferLiquidityAllocated(amount);
    }

    /**
     * @notice Handles liquidity state changes on a loan offer update.
     * @dev Hook to be called when a loan offer amount is updated. Amount update can be due to offer update or
     *      cancellation. Caller must be the LoanDesk.
     * @param prevAmount The original, now previous, offer amount.
     * @param amount New offer amount. Cancelled offer must register an amount of 0 (zero).
     */
    function onOfferUpdate(uint256 prevAmount, uint256 amount) external onlyLoanDesk whenNotPaused {
        require(strategyLiquidity().add(prevAmount) >= amount, "SaplingLendingPool: insufficient liquidity");

        poolBalance.poolLiquidity = poolBalance.poolLiquidity.add(prevAmount).sub(amount);
        poolBalance.allocatedFunds = poolBalance.allocatedFunds.sub(prevAmount).add(amount);

        emit OfferLiquidityUpdated(prevAmount, amount);
    }

    /**
     * @notice View indicating whether or not a given loan can be offered by the manager.
     * @dev Hook for checking if the lending pool can provide liquidity for the total offered loans amount.
     * @param totalOfferedAmount Total sum of offered loan amount including outstanding offers
     * @return True if the pool has sufficient lending liquidity, false otherwise
     */
    function canOffer(uint256 totalOfferedAmount) external view override returns (bool) {
        return isPoolFunctional() && strategyLiquidity().add(poolBalance.allocatedFunds) >= totalOfferedAmount;
    }

    /**
     * @notice Check if the pool can lend based on the current stake levels.
     * @return True if the staked funds provide at least a minimum ratio to the pool funds, false otherwise.
     */
    function poolCanLend() external view returns (bool) {
        return isPoolFunctional();
    }

    /**
     * @notice Count of all loan requests in this pool.
     * @return Loans count.
     */
    function loansCount() external view returns(uint256) {
        return strategyCount();
    }

    /**
     * @notice Current pool funds borrowed.
     * @return Amount of funds borrowed in liquidity tokens.
     */
    function borrowedFunds() external view returns(uint256) {
        return poolBalance.strategizedFunds;
    }

    /**
     * @notice View indicating whether or not a given loan qualifies to be defaulted by a given caller.
     * @param loanId ID of the loan to check
     * @param caller An address that intends to call default() on the loan
     * @return True if the given loan can be defaulted, false otherwise
     */
    function canDefault(uint256 loanId, address caller) public view returns (bool) {
        if (caller != manager && !authorizedOnInactiveManager(caller)) {
            return false;
        }

        Loan storage loan = loans[loanId];

        if (loan.status != LoanStatus.OUTSTANDING) {
            return false;
        }

        uint256 fxBandPercent = 200; //20% //TODO: use confgurable parameter on v1.1

        uint256 paymentDueTime;

        if (loan.installments > 1) {
            uint256 installmentPeriod = loan.duration.div(loan.installments);
            uint256 pastInstallments = block.timestamp.sub(loan.borrowedTime).div(installmentPeriod);
            uint256 minTotalPayment = MathUpgradeable.mulDiv(
                loan.installmentAmount.mul(pastInstallments),
                fxBandPercent,
                oneHundredPercent
            );

            LoanDetail storage detail = loanDetails[loanId];
            uint256 totalRepaid = detail.principalAmountRepaid + detail.interestPaid;
            if (totalRepaid >= minTotalPayment) {
                return false;
            }

            paymentDueTime = loan.borrowedTime + (totalRepaid.div(loan.installmentAmount) + 1) * installmentPeriod;
        } else {
            paymentDueTime = loan.borrowedTime + loan.duration;
        }

        return block.timestamp > (
            paymentDueTime + loan.gracePeriod + (caller == manager ? 0 : MANAGER_INACTIVITY_GRACE_PERIOD)
        );
    }

    /**
     * @notice Loan balance due including interest if paid in full at this time.
     * @dev Loan must be in OUTSTANDING status.
     * @param loanId ID of the loan to check the balance of
     * @return Total amount due with interest on this loan
     */
    function loanBalanceDue(uint256 loanId) public view loanInStatus(loanId, LoanStatus.OUTSTANDING) returns(uint256) {
        (uint256 principalOutstanding, uint256 interestOutstanding, ) = loanBalanceDueWithInterest(loanId);
        return principalOutstanding.add(interestOutstanding);
    }

    /**
     * @notice Transfer the previous treasury wallet's accumulated fees to current treasury wallet.
     * @dev Overrides a hook in SaplingContext.
     * @param from Address of the previous treasury wallet.
     */
    function afterTreasuryWalletTransfer(address from) internal override {
        require(from != address(0), "SaplingLendingPool: invalid from address");

        nonUserRevenues[treasury] = nonUserRevenues[treasury].add(nonUserRevenues[from]);
        nonUserRevenues[from] = 0;
    }

    /**
     * @notice Make a payment towards a loan.
     * @dev Loan must be in OUTSTANDING status.
     *      Only the necessary sum is charged if amount exceeds amount due.
     *      Amount charged will not exceed the amount parameter.
     * @param loanId ID of the loan to make a payment towards
     * @param amount Payment amount in tokens
     * @return A pair of total amount charged including interest, and the interest charged
     */
    function repayBase(uint256 loanId, uint256 amount) internal nonReentrant whenNotPaused returns (uint256, uint256) {

        //// check

        Loan storage loan = loans[loanId];
        require(
            loan.id == loanId && loan.status == LoanStatus.OUTSTANDING,
            "SaplingLendingPool: not found or invalid loan status"
        );


        uint256 transferAmount;
        uint256 interestPayable;
        uint256 payableInterestDays;

        {
            (
                uint256 _transferAmount,
                uint256 _interestPayable,
                uint256 _payableInterestDays,
                uint256 _loanBalanceDue
            ) = payableLoanBalance(loanId, amount);

            transferAmount = _transferAmount;
            interestPayable = _interestPayable;
            payableInterestDays = _payableInterestDays;

            // enforce a small minimum payment amount, except for the last payment equal to the total amount due
            require(
                transferAmount >= 10 ** tokenConfig.decimals || transferAmount == _loanBalanceDue,
                "SaplingLendingPool: payment amount is less than the required minimum"
            );
        }

        //// effect

        poolBalance.tokenBalance = poolBalance.tokenBalance.add(transferAmount);

        uint256 principalPaid;
        if (interestPayable == 0) {
            principalPaid = transferAmount;
            poolBalance.poolLiquidity = poolBalance.poolLiquidity.add(transferAmount);
        } else {
            principalPaid = transferAmount.sub(interestPayable);

            //share revenue to treasury
            uint256 protocolEarnedInterest = MathUpgradeable.mulDiv(
                interestPayable,
                poolConfig.protocolFeePercent,
                oneHundredPercent
            );

            nonUserRevenues[treasury] = nonUserRevenues[treasury].add(protocolEarnedInterest);

            //share revenue to manager
            uint256 currentStakePercent = MathUpgradeable.mulDiv(
                poolBalance.stakedShares,
                oneHundredPercent,
                IERC20(tokenConfig.poolToken).totalSupply()
            );

            uint256 managerEarningsPercent = MathUpgradeable.mulDiv(
                currentStakePercent,
                managerExcessLeverageComponent,
                oneHundredPercent
            );

            uint256 managerEarnedInterest = MathUpgradeable.mulDiv(
                interestPayable.sub(protocolEarnedInterest),
                managerEarningsPercent,
                managerEarningsPercent.add(oneHundredPercent)
            );

            nonUserRevenues[manager] = nonUserRevenues[manager].add(managerEarnedInterest);

            poolBalance.poolLiquidity = poolBalance.poolLiquidity.add(
                transferAmount.sub(protocolEarnedInterest.add(managerEarnedInterest))
            );
            poolBalance.poolFunds = poolBalance.poolFunds.add(
                interestPayable.sub(protocolEarnedInterest.add(managerEarnedInterest))
            );

            updatePoolLimit();
        }

        LoanDetail storage loanDetail = loanDetails[loanId];
        loanDetail.totalAmountRepaid = loanDetail.totalAmountRepaid.add(transferAmount);
        loanDetail.principalAmountRepaid = loanDetail.principalAmountRepaid.add(principalPaid);
        loanDetail.lastPaymentTime = block.timestamp;
        loanDetail.interestPaidTillTime = loanDetail.interestPaidTillTime.add(payableInterestDays.mul(86400));

        {
            BorrowerStats storage stats = borrowerStats[loan.borrower];
            stats.amountBaseRepaid = stats.amountBaseRepaid.add(principalPaid);

            if (interestPayable != 0) {
                loanDetail.interestPaid = loanDetail.interestPaid.add(interestPayable);

                stats.amountInterestPaid = stats.amountInterestPaid
                .add(interestPayable);
            }

            poolBalance.strategizedFunds = poolBalance.strategizedFunds.sub(principalPaid);

            if (loanDetail.principalAmountRepaid >= loan.amount) {
                loan.status = LoanStatus.REPAID;
                stats.countRepaid++;
                stats.countOutstanding--;
                stats.amountBorrowed = stats.amountBorrowed.sub(loan.amount);
                stats.amountBaseRepaid = stats.amountBaseRepaid
                    .sub(loanDetail.principalAmountRepaid);
                stats.amountInterestPaid = stats.amountInterestPaid
                    .sub(loanDetail.interestPaid);

                emit LoanRepaid(loanId, loan.borrower);
            }
        }

        updateAvgStrategyApr(principalPaid, loan.apr);

        //// interactions

        // charge 'amount' tokens from msg.sender
        SafeERC20Upgradeable.safeTransferFrom(
            IERC20Upgradeable(tokenConfig.liquidityToken),
            msg.sender,
            address(this),
            transferAmount
        );

        emit LoanRepaymentMade(loanId, loan.borrower, msg.sender, transferAmount, interestPayable);

        return (transferAmount, interestPayable);
    }

    /**
     * @notice Loan balances due if paid in full at this time.
     * @param loanId ID of the loan to check the balance of
     * @return Principal outstanding, interest outstanding, and the number of interest acquired days
     */
    function loanBalanceDueWithInterest(uint256 loanId) internal view returns (uint256, uint256, uint256) {
        Loan storage loan = loans[loanId];
        LoanDetail storage detail = loanDetails[loanId];

        uint256 daysPassed = countInterestDays(detail.interestPaidTillTime, block.timestamp);
        uint256 interestPercent = MathUpgradeable.mulDiv(loan.apr, daysPassed, 365);

        uint256 principalOutstanding = loan.amount.sub(detail.principalAmountRepaid);
        uint256 interestOutstanding = MathUpgradeable.mulDiv(principalOutstanding, interestPercent, oneHundredPercent);

        return (principalOutstanding, interestOutstanding, daysPassed);
    }

    /**
     * @notice Loan balances payable given a max payment amount.
     * @param loanId ID of the loan to check the balance of
     * @param maxPaymentAmount Maximum liquidity token amount user has agreed to pay towards the loan
     * @return Total amount payable, interest payable, and the number of payable interest days
     */
    function payableLoanBalance(
        uint256 loanId,
        uint256 maxPaymentAmount
    )
        private
        view
        returns (uint256, uint256, uint256, uint256)
    {
        (
            uint256 principalOutstanding,
            uint256 interestOutstanding,
            uint256 interestDays
        ) = loanBalanceDueWithInterest(loanId);

        uint256 transferAmount = MathUpgradeable.min(principalOutstanding.add(interestOutstanding), maxPaymentAmount);

        uint256 interestPayable;
        uint256 payableInterestDays;

        if (transferAmount >= interestOutstanding) {
            payableInterestDays = interestDays;
            interestPayable = interestOutstanding;
        } else {
            /*
             Round down payable interest amount to cover a whole number of days.

             Whole number of days the transfer amount can cover:
             payableInterestDays = transferAmount / (interestOutstanding / interestDays)

             interestPayable = (interestOutstanding / interestDays) * payableInterestDays

             Equations above are transformed into (a * b) / c format for best mulDiv() compatibility.
             */
            payableInterestDays = MathUpgradeable.mulDiv(transferAmount, interestDays, interestOutstanding);
            interestPayable = MathUpgradeable.mulDiv(interestOutstanding, payableInterestDays, interestDays);

            /*
             Handle "small payment exploit" which unfairly reduces the principal amount by making payments smaller than
             1 day interest, while the interest on the remaining principal is outstanding.

             Do not accept leftover payments towards the principal while any daily interest is outstandig.
             */
            if (payableInterestDays < interestDays) {
                transferAmount = interestPayable;
            }
        }

        return (transferAmount, interestPayable, payableInterestDays, principalOutstanding.add(interestOutstanding));
    }

    /**
     * @notice Get the number of days in a time period to witch an interest can be applied.
     * @dev Returns the ceiling of the count.
     * @param timeFrom Epoch timestamp of the start of the time period.
     * @param timeTo Epoch timestamp of the end of the time period.
     * @return Ceil count of days in a time period to witch an interest can be applied.
     */
    function countInterestDays(uint256 timeFrom, uint256 timeTo) private pure returns(uint256) {
        if (timeTo <= timeFrom) {
            return 0;
        }

        uint256 countSeconds = timeTo.sub(timeFrom);
        uint256 dayCount = countSeconds.div(86400);

        if (countSeconds.mod(86400) > 0) {
            dayCount++;
        }

        return dayCount;
    }
}<|MERGE_RESOLUTION|>--- conflicted
+++ resolved
@@ -26,33 +26,6 @@
     /// Borrower statistics by address
     mapping(address => BorrowerStats) public borrowerStats;
 
-<<<<<<< HEAD
-=======
-    /// Event for when a new loan desk is set
-    event LoanDeskSet(address from, address to);
-
-    /// Event for when loan offer is accepted and the loan is borrowed
-    event LoanBorrowed(uint256 loanId, address indexed borrower, uint256 applicationId);
-
-    /// Event for when a loan is fully repaid
-    event LoanRepaid(uint256 loanId, address indexed borrower);
-
-    /// Event for when a loan is closed
-    event LoanClosed(uint256 loanId, address indexed borrower, uint256 managerLossAmount, uint256 lenderLossAmount);
-
-    /// Event for when a loan is defaulted
-    event LoanDefaulted(uint256 loanId, address indexed borrower, uint256 managerLoss, uint256 lenderLoss);
-
-    /// Event for when a loan payment is made
-    event LoanRepaymentMade(uint256 loanId, address borrower, address payer, uint256 amount, uint256 interestAmount);
-
-    /// Event for when a liqudity is allocated for a loan offer
-    event OfferLiquidityAllocated(uint256 amount);
-
-    /// Event for when the liqudity is adjusted for a loan offer
-    event OfferLiquidityUpdated(uint256 prevAmount, uint256 newAmount);
-
->>>>>>> e854028a
     /// A modifier to limit access to when a loan has the specified status
     modifier loanInStatus(uint256 loanId, LoanStatus status) {
         require(loans[loanId].status == status, "SaplingLendingPool: not found or invalid loan status");
@@ -268,13 +241,8 @@
                 poolBalance.stakedShares = poolBalance.stakedShares.sub(stakedShareLoss);
                 updatePoolLimit();
 
-<<<<<<< HEAD
                 if (poolBalance.stakedShares == 0) {
-                    emit StakedAssetsDepleted();
-=======
-                if (stakedShares == 0) {
                     emit StakedAssetsDepleted(manager);
->>>>>>> e854028a
                 }
 
                 //// interactions
@@ -342,13 +310,8 @@
             poolBalance.stakedShares = poolBalance.stakedShares.sub(stakeChargeable);
             updatePoolLimit();
 
-<<<<<<< HEAD
             if (poolBalance.stakedShares == 0) {
-                emit StakedAssetsDepleted();
-=======
-            if (stakedShares == 0) {
                 emit StakedAssetsDepleted(manager);
->>>>>>> e854028a
             }
 
             remainingDifference = remainingDifference.sub(amountChargeable);
@@ -368,15 +331,10 @@
 
         // charge pool (close loan and reduce borrowed funds/poolfunds)
         if (remainingDifference > 0) {
-<<<<<<< HEAD
             poolBalance.strategizedFunds = poolBalance.strategizedFunds.sub(remainingDifference);
             poolBalance.poolFunds = poolBalance.poolFunds.sub(remainingDifference);
-=======
-            strategizedFunds = strategizedFunds.sub(remainingDifference);
-            poolFunds = poolFunds.sub(remainingDifference);
 
             emit UnstakedLoss(remainingDifference, manager);
->>>>>>> e854028a
         }
 
         loan.status = LoanStatus.REPAID; // Note: add and switch to CLOSED status in next migration version of the pool
