// SPDX-License-Identifier: MIT

pragma solidity ^0.8.15;

import "./context/SaplingPoolContext.sol";
import "./interfaces/ILoanDesk.sol";
import "./interfaces/ILoanDeskOwner.sol";

/**
 * @title Sapling Lending Pool
 * @dev Extends SaplingPoolContext with lending strategy.
 */
contract SaplingLendingPool is ILoanDeskOwner, SaplingPoolContext {

    using SafeMathUpgradeable for uint256;

    /**
     * Loan statuses. Initial value is defines as 'NULL' to differentiate the unintitialized state from the logical
     * initial state.
     */
    enum LoanStatus {
        NULL,
        OUTSTANDING,
        REPAID,
        DEFAULTED
    }

    /// Loan object template
    struct Loan {
        uint256 id;
        address loanDeskAddress;
        uint256 applicationId;
        address borrower;
        uint256 amount;
        uint256 duration;
        uint256 gracePeriod;
        uint256 installmentAmount;
        uint16 installments;
        uint16 apr;
        uint256 borrowedTime;
        LoanStatus status;
    }

    /// Loan payment details object template
    struct LoanDetail {
        uint256 loanId;
        uint256 totalAmountRepaid;
        uint256 principalAmountRepaid;
        uint256 interestPaid;
        uint256 interestPaidTillTime;
        uint256 lastPaymentTime;
    }

    /// Individual borrower statistics
    struct BorrowerStats {

        /// Wallet address of the borrower
        address borrower;

        /// All time loan borrow count
        uint256 countBorrowed;

        /// All time loan closure count
        uint256 countRepaid;

        /// All time loan default count
        uint256 countDefaulted;

        /// Current outstanding loan count
        uint256 countOutstanding;

        /// Outstanding loan borrowed amount
        uint256 amountBorrowed;

        /// Outstanding loan repaid principal amount
        uint256 amountBaseRepaid;

        /// Outstanding loan paid interest amount
        uint256 amountInterestPaid;

        /// Most recent loanId
        uint256 recentLoanId;
    }

    /// Address of the loan desk contract
    address public loanDesk;

    /// Loans by loan ID
    mapping(uint256 => Loan) public loans;

    /// LoanDetails by loan ID
    mapping(uint256 => LoanDetail) public loanDetails;

    /// Borrower statistics by address
    mapping(address => BorrowerStats) public borrowerStats;

    /// Event for when a new loan desk is set
    event LoanDeskSet(address from, address to);

    /// Event for when loan offer is accepted and the loan is borrowed
    event LoanBorrowed(uint256 loanId, address indexed borrower, uint256 applicationId);

    /// Event for when a loan is fully repaid
    event LoanRepaid(uint256 loanId, address indexed borrower);

    /// Event for when a loan is defaulted
    event LoanDefaulted(uint256 loanId, address indexed borrower, uint256 amountLost);

    /// A modifier to limit access to when a loan has the specified status
    modifier loanInStatus(uint256 loanId, LoanStatus status) {
        require(loans[loanId].status == status, "SaplingLendingPool: not found or invalid loan status");
        _;
    }

    /// A modifier to limit access only to the loan desk contract
    modifier onlyLoanDesk() {
        require(msg.sender == loanDesk, "SaplingLendingPool: caller is not the LoanDesk");
        _;
    }

    /**
     * @dev Disable initializers
     */
    function disableIntitializers() external onlyGovernance {
        _disableInitializers();
    }

    /**
     * @notice Creates a Sapling pool.
     * @dev Addresses must not be 0.
     * @param _poolToken ERC20 token contract address to be used as the pool issued token.
     * @param _liquidityToken ERC20 token contract address to be used as pool liquidity currency.
     * @param _governance Governance address
     * @param _treasury Treasury wallet address
     * @param _manager Manager address
     */
    function initialize(
        address _poolToken,
        address _liquidityToken,
        address _governance,
        address _treasury,
        address _manager
    )
        public
        initializer
    {
        __SaplingPoolContext_init(_poolToken, _liquidityToken, _governance, _treasury, _manager);
    }

    /**
     * @notice Links a new loan desk for the pool to use. Intended for use upon initial pool deployment.
     * @dev Caller must be the governance.
     * @param _loanDesk New LoanDesk address
     */
    function setLoanDesk(address _loanDesk) external onlyGovernance {
        address prevLoanDesk = loanDesk;
        loanDesk = _loanDesk;
        emit LoanDeskSet(prevLoanDesk, loanDesk);
    }

    /**
     * @notice Accept a loan offer and withdraw funds
     * @dev Caller must be the borrower of the loan in question.
     *      The loan must be in OFFER_MADE status.
     * @param appId ID of the loan application to accept the offer of
     */
    function borrow(uint256 appId) external whenNotClosed whenNotPaused {

        require(
            ILoanDesk(loanDesk).applicationStatus(appId) == ILoanDesk.LoanApplicationStatus.OFFER_MADE,
            "SaplingLendingPool: invalid offer status"
        );

        ILoanDesk.LoanOffer memory offer = ILoanDesk(loanDesk).loanOfferById(appId);

        require(offer.borrower == msg.sender, "SaplingLendingPool: msg.sender is not the borrower on this loan");
        ILoanDesk(loanDesk).onBorrow(appId);

        borrowerStats[offer.borrower].countOutstanding++;
        borrowerStats[offer.borrower].amountBorrowed = borrowerStats[offer.borrower].amountBorrowed.add(offer.amount);

        uint256 loanId = getNextStrategyId();

        loans[loanId] = Loan({
            id: loanId,
            loanDeskAddress: loanDesk,
            applicationId: appId,
            borrower: offer.borrower,
            amount: offer.amount,
            duration: offer.duration,
            gracePeriod: offer.gracePeriod,
            installmentAmount: offer.installmentAmount,
            installments: offer.installments,
            apr: offer.apr,
            borrowedTime: block.timestamp,
            status: LoanStatus.OUTSTANDING
        });

        loanDetails[loanId] = LoanDetail({
            loanId: loanId,
            totalAmountRepaid: 0,
            principalAmountRepaid: 0,
            interestPaid: 0,
            interestPaidTillTime: block.timestamp,
            lastPaymentTime: 0
        });

        borrowerStats[offer.borrower].recentLoanId = loanId;

        uint256 prevStrategizedFunds = strategizedFunds;
        allocatedFunds = allocatedFunds.sub(offer.amount);
        strategizedFunds = strategizedFunds.add(offer.amount);

        weightedAvgStrategyAPR = prevStrategizedFunds
            .mul(weightedAvgStrategyAPR)
            .add(offer.amount.mul(offer.apr))
            .div(strategizedFunds);

        tokenBalance = tokenBalance.sub(offer.amount);
        bool success = IERC20(liquidityToken).transfer(msg.sender, offer.amount);
        require(success, "SaplingLendingPool: ERC20 transfer failed");

        emit LoanBorrowed(loanId, offer.borrower, appId);
    }

    /**
     * @notice Make a payment towards a loan.
     * @dev Caller must be the borrower.
     *      Loan must be in OUTSTANDING status.
     *      Only the necessary sum is charged if amount exceeds amount due.
     *      Amount charged will not exceed the amount parameter.
     * @param loanId ID of the loan to make a payment towards.
     * @param amount Payment amount in tokens.
     * @return A pair of total amount charged including interest, and the interest charged.
     */
    function repay(uint256 loanId, uint256 amount) external returns (uint256, uint256) {
        // require the payer and the borrower to be the same to avoid mispayment
        require(loans[loanId].borrower == msg.sender, "SaplingLendingPool: payer is not the borrower");

        return repayBase(loanId, amount);
    }

    /**
     * @notice Make a payment towards a loan on behalf of a borrower.
     * @dev Loan must be in OUTSTANDING status.
     *      Only the necessary sum is charged if amount exceeds amount due.
     *      Amount charged will not exceed the amount parameter.
     * @param loanId ID of the loan to make a payment towards.
     * @param amount Payment amount in tokens.
     * @param borrower address of the borrower to make a payment on behalf of.
     * @return A pair of total amount charged including interest, and the interest charged.
     */
    function repayOnBehalf(uint256 loanId, uint256 amount, address borrower ) external returns (uint256, uint256) {
        // require the borrower being paid on behalf off and the loan borrower to be the same to avoid mispayment
        require(loans[loanId].borrower == borrower, "SaplingLendingPool: invalid borrower");

        return repayBase(loanId, amount);
    }

    /**
     * @notice Default a loan.
     * @dev Loan must be in OUTSTANDING status.
     *      Caller must be the manager.
     *      canDefault(loanId, msg.sender) must return 'true'.
     * @param loanId ID of the loan to default
     */
    function defaultLoan(
        uint256 loanId
    )
        public
        managerOrApprovedOnInactive
        loanInStatus(loanId, LoanStatus.OUTSTANDING)
        whenNotPaused
    {
        require(canDefault(loanId, msg.sender), "SaplingLendingPool: cannot defaulted this loan at this time");

        Loan storage loan = loans[loanId];
        LoanDetail storage loanDetail = loanDetails[loanId];

        loan.status = LoanStatus.DEFAULTED;
        borrowerStats[loan.borrower].countDefaulted++;
        borrowerStats[loan.borrower].countOutstanding--;

        (, uint256 loss) = loan.amount.trySub(loanDetail.totalAmountRepaid);

        emit LoanDefaulted(loanId, loan.borrower, loss);

        borrowerStats[loan.borrower].amountBorrowed = borrowerStats[loan.borrower].amountBorrowed.sub(loan.amount);
        borrowerStats[loan.borrower].amountBaseRepaid = borrowerStats[loan.borrower].amountBaseRepaid
            .sub(loanDetail.principalAmountRepaid);
        borrowerStats[loan.borrower].amountInterestPaid = borrowerStats[loan.borrower].amountInterestPaid
            .sub(loanDetail.interestPaid);

        if (loss > 0) {
            uint256 lostShares = tokensToShares(loss);
            uint256 remainingLostShares = lostShares;

            poolFunds = poolFunds.sub(loss);

            if (stakedShares > 0) {
                uint256 stakedShareLoss = MathUpgradeable.min(lostShares, stakedShares);
                remainingLostShares = lostShares.sub(stakedShareLoss);
                stakedShares = stakedShares.sub(stakedShareLoss);
                updatePoolLimit();

                //burn manager's shares
                IPoolToken(poolToken).burn(address(this), stakedShareLoss);

                if (stakedShares == 0) {
                    emit StakedAssetsDepleted();
                }
            }

            if (remainingLostShares > 0) {
                emit UnstakedLoss(loss.sub(sharesToTokens(remainingLostShares)));
            }
        }

        if (loanDetail.principalAmountRepaid < loan.amount) {
            uint256 baseAmountLost = loan.amount.sub(loanDetail.principalAmountRepaid);
            strategizedFunds = strategizedFunds.sub(baseAmountLost);

            updateAvgStrategyApr(baseAmountLost, loan.apr);
        }
    }

    /**
     * @notice Closes a loan. Closing a loan will repay the outstanding principal using the pool manager's revenue
                            and/or staked funds. If these funds are not sufficient, the lenders will take the loss.
     * @dev Loan must be in OUTSTANDING status.
     *      Caller must be the manager.
     * @param loanId ID of the loan to close
     */
    function closeLoan(
        uint256 loanId
    )
        external
        onlyManager
        loanInStatus(loanId, LoanStatus.OUTSTANDING)
        whenNotPaused
        nonReentrant
    {
        Loan storage loan = loans[loanId];
        LoanDetail storage loanDetail = loanDetails[loanId];
        BorrowerStats storage stats = borrowerStats[loan.borrower];

        uint256 remainingDifference = loanDetail.principalAmountRepaid < loan.amount
            ? loan.amount.sub(loanDetail.principalAmountRepaid)
            : 0;

        uint256 amountRepaid = 0;

        // charge manager's revenue
        if (remainingDifference > 0 && nonUserRevenues[manager] > 0) {
            uint256 amountChargeable = MathUpgradeable.min(remainingDifference, nonUserRevenues[manager]);

            nonUserRevenues[manager] = nonUserRevenues[manager].sub(amountChargeable);

            remainingDifference = remainingDifference.sub(amountChargeable);
            amountRepaid = amountRepaid.add(amountChargeable);
        }

        // charge manager's stake
        if (remainingDifference > 0 && stakedShares > 0) {
            uint256 stakedBalance = sharesToTokens(stakedShares);
            uint256 amountChargeable = MathUpgradeable.min(remainingDifference, stakedBalance);
            uint256 stakeChargeable = tokensToShares(amountChargeable);

            stakedShares = stakedShares.sub(stakeChargeable);
            updatePoolLimit();

            IPoolToken(poolToken).burn(address(this), stakeChargeable);

            if (stakedShares == 0) {
                emit StakedAssetsDepleted();
            }

            remainingDifference = remainingDifference.sub(amountChargeable);
            amountRepaid = amountRepaid.add(amountChargeable);
        }

        if (amountRepaid > 0) {
            strategizedFunds = strategizedFunds.sub(amountRepaid);
            poolLiquidity = poolLiquidity.add(amountRepaid);

            loanDetail.totalAmountRepaid = loanDetail.totalAmountRepaid.add(amountRepaid);
            loanDetail.principalAmountRepaid = loanDetail.principalAmountRepaid.add(amountRepaid);
            loanDetail.lastPaymentTime = block.timestamp;

            stats.amountBaseRepaid = stats.amountBaseRepaid.add(amountRepaid);
        }

        // charge pool (close loan and reduce borrowed funds/poolfunds)
        if (remainingDifference > 0) {
            strategizedFunds = strategizedFunds.sub(remainingDifference);
            poolFunds = poolFunds.sub(remainingDifference);
        }

        loan.status = LoanStatus.REPAID; // Note: add and switch to CLOSED status in next migration version of the pool

        //update stats
        stats.countRepaid++;
        stats.countOutstanding--;
        stats.amountBorrowed = stats.amountBorrowed.sub(loan.amount);
        stats.amountBaseRepaid = stats.amountBaseRepaid.sub(loanDetail.principalAmountRepaid);
        stats.amountInterestPaid = stats.amountInterestPaid.sub(loanDetail.interestPaid);

        updateAvgStrategyApr(amountRepaid.add(remainingDifference), loan.apr);
    }

    /**
     * @notice Handles liquidity state changes on a loan offer.
     * @dev Hook to be called when a new loan offer is made.
     *      Caller must be the LoanDesk.
     * @param amount Loan offer amount.
     */
    function onOffer(uint256 amount) external override onlyLoanDesk {
        require(strategyLiquidity() >= amount, "SaplingLendingPool: insufficient liquidity");
        poolLiquidity = poolLiquidity.sub(amount);
        allocatedFunds = allocatedFunds.add(amount);
    }

    /**
     * @notice Handles liquidity state changes on a loan offer update.
     * @dev Hook to be called when a loan offer amount is updated. Amount update can be due to offer update or
     *      cancellation. Caller must be the LoanDesk.
     * @param prevAmount The original, now previous, offer amount.
     * @param amount New offer amount. Cancelled offer must register an amount of 0 (zero).
     */
    function onOfferUpdate(uint256 prevAmount, uint256 amount) external onlyLoanDesk {
        require(strategyLiquidity().add(prevAmount) >= amount, "SaplingLendingPool: insufficient liquidity");

        poolLiquidity = poolLiquidity.add(prevAmount).sub(amount);
        allocatedFunds = allocatedFunds.sub(prevAmount).add(amount);
    }

    /**
     * @notice View indicating whether or not a given loan can be offered by the manager.
     * @dev Hook for checking if the lending pool can provide liquidity for the total offered loans amount.
     * @param totalOfferedAmount Total sum of offered loan amount including outstanding offers
     * @return True if the pool has sufficient lending liquidity, false otherwise
     */
    function canOffer(uint256 totalOfferedAmount) external view override returns (bool) {
        return isPoolFunctional() && strategyLiquidity().add(allocatedFunds) >= totalOfferedAmount;
    }

    /**
     * @notice Check if the pool can lend based on the current stake levels.
     * @return True if the staked funds provide at least a minimum ratio to the pool funds, false otherwise.
     */
    function poolCanLend() external view returns (bool) {
        return isPoolFunctional();
    }

    /**
     * @notice Count of all loan requests in this pool.
     * @return Loans count.
     */
    function loansCount() external view returns(uint256) {
        return strategyCount();
    }

    /**
     * @notice Current pool funds borrowed.
     * @return Amount of funds borrowed in liquidity tokens.
     */
    function borrowedFunds() external view returns(uint256) {
        return strategizedFunds;
    }

    /**
     * @notice View indicating whether or not a given loan qualifies to be defaulted by a given caller.
     * @param loanId ID of the loan to check
     * @param caller An address that intends to call default() on the loan
     * @return True if the given loan can be defaulted, false otherwise
     */
    function canDefault(uint256 loanId, address caller) public view returns (bool) {
        if (caller != manager && !authorizedOnInactiveManager(caller)) {
            return false;
        }

        Loan storage loan = loans[loanId];

        if (loan.status != LoanStatus.OUTSTANDING) {
            return false;
        }

        uint256 fxBandPercent = 200; //20%

        uint256 paymentDueTime;

        if (loan.installments > 1) {
            uint256 installmentPeriod = loan.duration.div(loan.installments);
            uint256 pastInstallments = block.timestamp.sub(loan.borrowedTime).div(installmentPeriod);
            uint256 minTotalPayment = MathUpgradeable.mulDiv(
                loan.installmentAmount.mul(pastInstallments),
                fxBandPercent,
                oneHundredPercent
            );

            LoanDetail storage detail = loanDetails[loanId];
            uint256 totalRepaid = detail.principalAmountRepaid + detail.interestPaid;
            if (totalRepaid >= minTotalPayment) {
                return false;
            }

            paymentDueTime = loan.borrowedTime + (totalRepaid.div(loan.installmentAmount) + 1) * installmentPeriod;
        } else {
            paymentDueTime = loan.borrowedTime + loan.duration;
        }

        return block.timestamp > (
            paymentDueTime + loan.gracePeriod + (caller == manager ? 0 : MANAGER_INACTIVITY_GRACE_PERIOD)
        );
    }

    /**
     * @notice Loan balance due including interest if paid in full at this time.
     * @dev Loan must be in OUTSTANDING status.
     * @param loanId ID of the loan to check the balance of
     * @return Total amount due with interest on this loan
     */
    function loanBalanceDue(uint256 loanId) public view loanInStatus(loanId, LoanStatus.OUTSTANDING) returns(uint256) {
        (uint256 principalOutstanding, uint256 interestOutstanding, ) = loanBalanceDueWithInterest(loanId);
        return principalOutstanding.add(interestOutstanding);
    }

    /**
     * @notice Transfer the previous treasury wallet's accumulated fees to current treasury wallet.
     * @dev Overrides a hook in SaplingContext.
     * @param from Address of the previous treasury wallet.
     */
    function afterTreasuryWalletTransfer(address from) internal override {
        require(from != address(0), "SaplingLendingPool: invalid from address");
        nonUserRevenues[treasury] = nonUserRevenues[treasury].add(nonUserRevenues[from]);
        nonUserRevenues[from] = 0;
    }

    /**
     * @notice Make a payment towards a loan.
     * @dev Loan must be in OUTSTANDING status.
     *      Only the necessary sum is charged if amount exceeds amount due.
     *      Amount charged will not exceed the amount parameter.
     * @param loanId ID of the loan to make a payment towards
     * @param amount Payment amount in tokens
     * @return A pair of total amount charged including interest, and the interest charged
     */
    function repayBase(uint256 loanId, uint256 amount) internal nonReentrant returns (uint256, uint256) {

        Loan storage loan = loans[loanId];
        require(
            loan.id == loanId && loan.status == LoanStatus.OUTSTANDING,
            "SaplingLendingPool: not found or invalid loan status"
        );


        uint256 transferAmount;
        uint256 interestPayable;
        uint256 payableInterestDays;

        {
            (
                uint256 _transferAmount,
                uint256 _interestPayable,
                uint256 _payableInterestDays,
                uint256 _loanBalanceDue
            ) = payableLoanBalance(loanId, amount);

            transferAmount = _transferAmount;
            interestPayable = _interestPayable;
            payableInterestDays = _payableInterestDays;

            // enforce a small minimum payment amount, except for the last payment equal to the total amount due
            require(
                transferAmount >= oneToken || transferAmount == _loanBalanceDue,
                "SaplingLendingPool: payment amount is less than the required minimum"
            );
        }

        // charge 'amount' tokens from msg.sender
        bool success = IERC20(liquidityToken).transferFrom(msg.sender, address(this), transferAmount);
        require(success, "SaplingLendingPool: ERC20 transfer has failed");
        tokenBalance = tokenBalance.add(transferAmount);

        uint256 principalPaid;
        if (interestPayable == 0) {
            principalPaid = transferAmount;
            poolLiquidity = poolLiquidity.add(transferAmount);
        } else {
            principalPaid = transferAmount.sub(interestPayable);

            //share revenue to treasury
            uint256 protocolEarnedInterest = MathUpgradeable.mulDiv(
                interestPayable,
                protocolFeePercent,
                oneHundredPercent
            );

            nonUserRevenues[treasury] = nonUserRevenues[treasury].add(protocolEarnedInterest);

            //share revenue to manager
            uint256 currentStakePercent = MathUpgradeable.mulDiv(
                stakedShares,
                oneHundredPercent,
                IERC20(poolToken).totalSupply()
            );

            uint256 managerEarningsPercent = MathUpgradeable.mulDiv(
                currentStakePercent,
                managerExcessLeverageComponent,
                oneHundredPercent
            );

            uint256 managerEarnedInterest = MathUpgradeable.mulDiv(
                interestPayable.sub(protocolEarnedInterest),
                managerEarningsPercent,
                managerEarningsPercent.add(oneHundredPercent)
            );

            nonUserRevenues[manager] = nonUserRevenues[manager].add(managerEarnedInterest);

            poolLiquidity = poolLiquidity.add(transferAmount.sub(protocolEarnedInterest.add(managerEarnedInterest)));
<<<<<<< HEAD

            // update pool funds
            poolFunds = poolFunds.add(interestPayable.sub(protocolEarnedInterest.add(managerEarnedInterest)));
=======
            poolFunds = poolFunds.add(interestPayable.sub(protocolEarnedInterest.add(managerEarnedInterest)));
            
>>>>>>> 7164f806
            updatePoolLimit();
        }

        LoanDetail storage loanDetail = loanDetails[loanId];
        loanDetail.totalAmountRepaid = loanDetail.totalAmountRepaid.add(transferAmount);
        loanDetail.principalAmountRepaid = loanDetail.principalAmountRepaid.add(principalPaid);
        loanDetail.lastPaymentTime = block.timestamp;
        loanDetail.interestPaidTillTime = loanDetail.interestPaidTillTime.add(payableInterestDays.mul(86400));

        {
            BorrowerStats storage stats = borrowerStats[loan.borrower];
            stats.amountBaseRepaid = stats.amountBaseRepaid.add(principalPaid);

            if (interestPayable != 0) {
                loanDetail.interestPaid = loanDetail.interestPaid.add(interestPayable);

                stats.amountInterestPaid = stats.amountInterestPaid
                .add(interestPayable);
            }

            strategizedFunds = strategizedFunds.sub(principalPaid);

            if (loanDetail.principalAmountRepaid >= loan.amount) {
                loan.status = LoanStatus.REPAID;
                stats.countRepaid++;
                stats.countOutstanding--;
                stats.amountBorrowed = stats.amountBorrowed.sub(loan.amount);
                stats.amountBaseRepaid = stats.amountBaseRepaid
                    .sub(loanDetail.principalAmountRepaid);
                stats.amountInterestPaid = stats.amountInterestPaid
                    .sub(loanDetail.interestPaid);
            }
        }

        updateAvgStrategyApr(principalPaid, loan.apr);

        return (transferAmount, interestPayable);
    }

    /**
     * @notice Loan balances due if paid in full at this time.
     * @param loanId ID of the loan to check the balance of
     * @return Principal outstanding, interest outstanding, and the number of interest acquired days
     */
    function loanBalanceDueWithInterest(uint256 loanId) internal view returns (uint256, uint256, uint256) {
        Loan storage loan = loans[loanId];
        LoanDetail storage detail = loanDetails[loanId];

        uint256 daysPassed = countInterestDays(detail.interestPaidTillTime, block.timestamp);
        uint256 interestPercent = MathUpgradeable.mulDiv(loan.apr, daysPassed, 365);

        uint256 principalOutstanding = loan.amount.sub(detail.principalAmountRepaid);
        uint256 interestOutstanding = MathUpgradeable.mulDiv(principalOutstanding, interestPercent, oneHundredPercent);

        return (principalOutstanding, interestOutstanding, daysPassed);
    }

    /**
     * @notice Loan balances payable given a max payment amount.
     * @param loanId ID of the loan to check the balance of
     * @param maxPaymentAmount Maximum liquidity token amount user has agreed to pay towards the loan
     * @return Total amount payable, interest payable, and the number of payable interest days
     */
    function payableLoanBalance(
        uint256 loanId,
        uint256 maxPaymentAmount
    )
        private
        view
        returns (uint256, uint256, uint256, uint256)
    {
        (
            uint256 principalOutstanding,
            uint256 interestOutstanding,
            uint256 interestDays
        ) = loanBalanceDueWithInterest(loanId);

        uint256 transferAmount = MathUpgradeable.min(principalOutstanding.add(interestOutstanding), maxPaymentAmount);

        uint256 interestPayable;
        uint256 payableInterestDays;

        if (transferAmount >= interestOutstanding) {
            payableInterestDays = interestDays;
            interestPayable = interestOutstanding;
        } else {
            /*
             Round down payable interest amount to cover a whole number of days.

             Whole number of days the transfer amount can cover:
             payableInterestDays = transferAmount / (interestOutstanding / interestDays)

             interestPayable = (interestOutstanding / interestDays) * payableInterestDays

             Equations above are transformed into (a * b) / c format for best mulDiv() compatibility.
             */
            payableInterestDays = MathUpgradeable.mulDiv(transferAmount, interestDays, interestOutstanding);
            interestPayable = MathUpgradeable.mulDiv(interestOutstanding, payableInterestDays, interestDays);

            /*
             Handle "small payment exploit" which unfairly reduces the principal amount by making payments smaller than
             1 day interest, while the interest on the remaining principal is outstanding.

             Do not accept leftover payments towards the principal while any daily interest is outstandig.
             */
            if (payableInterestDays < interestDays) {
                transferAmount = interestPayable;
            }
        }

        return (transferAmount, interestPayable, payableInterestDays, principalOutstanding.add(interestOutstanding));
    }

    /**
     * @notice Get the number of days in a time period to witch an interest can be applied.
     * @dev Returns the ceiling of the count.
     * @param timeFrom Epoch timestamp of the start of the time period.
     * @param timeTo Epoch timestamp of the end of the time period.
     * @return Ceil count of days in a time period to witch an interest can be applied.
     */
    function countInterestDays(uint256 timeFrom, uint256 timeTo) private pure returns(uint256) {
        if (timeTo <= timeFrom) {
            return 0;
        }

        uint256 countSeconds = timeTo.sub(timeFrom);
        uint256 dayCount = countSeconds.div(86400);

        if (countSeconds.mod(86400) > 0) {
            dayCount++;
        }

        return dayCount;
    }
}<|MERGE_RESOLUTION|>--- conflicted
+++ resolved
@@ -620,14 +620,8 @@
             nonUserRevenues[manager] = nonUserRevenues[manager].add(managerEarnedInterest);
 
             poolLiquidity = poolLiquidity.add(transferAmount.sub(protocolEarnedInterest.add(managerEarnedInterest)));
-<<<<<<< HEAD
-
-            // update pool funds
             poolFunds = poolFunds.add(interestPayable.sub(protocolEarnedInterest.add(managerEarnedInterest)));
-=======
-            poolFunds = poolFunds.add(interestPayable.sub(protocolEarnedInterest.add(managerEarnedInterest)));
-            
->>>>>>> 7164f806
+
             updatePoolLimit();
         }
 
