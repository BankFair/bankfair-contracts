// SPDX-License-Identifier: MIT

pragma solidity ^0.8.15;

import "@openzeppelin/contracts-upgradeable/security/ReentrancyGuardUpgradeable.sol";
import "@openzeppelin/contracts-upgradeable/utils/math/MathUpgradeable.sol";
import "@openzeppelin/contracts-upgradeable/token/ERC20/utils/SafeERC20Upgradeable.sol";
import "@openzeppelin/contracts/token/ERC20/extensions/IERC20Metadata.sol";
import "../interfaces/IPoolContext.sol";
import "../interfaces/IPoolToken.sol";
import "./SaplingStakerContext.sol";
import "../lib/SaplingMath.sol";

/**
 * @title Sapling Pool Context
 * @notice Provides common pool functionality with lender deposits, first loss capital staking, and reward distribution.
 */
abstract contract SaplingPoolContext is IPoolContext, SaplingStakerContext, ReentrancyGuardUpgradeable {

    /// Tokens configuration
    TokenConfig public tokenConfig;

    /// Pool configuration
    PoolConfig public config;

    /// Key pool balances
    PoolBalance public balances;

    /// Per user withdrawal allowances with time windows
    mapping (address => WithdrawalAllowance) public withdrawalAllowances;

    modifier noWithdrawalRequests() {
        WithdrawalAllowance storage allowance = withdrawalAllowances[msg.sender];
        require(
            allowance.amount == 0 || block.timestamp >= allowance.timeTo,
            "SaplingPoolContext: deposit not allowed. Active withdrawal allowance found."
        );
        _;
    }

    /**
     * @notice Creates a SaplingPoolContext.
     * @dev Addresses must not be 0.
     * @param _poolToken ERC20 token contract address to be used as the pool issued token.
     * @param _liquidityToken ERC20 token contract address to be used as pool liquidity currency.
     * @param _accessControl Access control contract
     * @param _stakerAddress Staker address
     */
    function __SaplingPoolContext_init(
        address _poolToken,
        address _liquidityToken,
        address _accessControl,
        address _stakerAddress
    )
        internal
        onlyInitializing
    {
        __SaplingStakerContext_init(_accessControl, _stakerAddress);

        /*
            Additional check for single init:
                do not init again if a non-zero value is present in the values yet to be initialized.
        */
        assert(tokenConfig.poolToken == address(0) && tokenConfig.liquidityToken == address(0));

        // validate parameters
        require(_poolToken != address(0), "SaplingPoolContext: pool token address is not set");
        require(_liquidityToken != address(0), "SaplingPoolContext: liquidity token address is not set");

        uint8 decimals = IERC20Metadata(_liquidityToken).decimals();
        tokenConfig = TokenConfig({
            poolToken: _poolToken,
            liquidityToken: _liquidityToken,
            decimals: decimals
        });

        assert(totalPoolTokenSupply() == 0);

        config = PoolConfig({
            minWithdrawalRequestAmount: 10 * 10 ** tokenConfig.decimals, // 10 asset tokens
            targetStakePercent: uint16(10 * 10 ** SaplingMath.PERCENT_DECIMALS), // 10%

            // must be valid: protocolFeePercent <= SaplingMath.MAX_PROTOCOL_FEE_PERCENT
            protocolFeePercent: uint16(20 * 10 ** SaplingMath.PERCENT_DECIMALS), // 20%
            stakerEarnFactorMax: uint16(1000 * 10 ** SaplingMath.PERCENT_DECIMALS), // 1000% or 10x

            targetLiquidityPercent: 0,

            // must be valid: stakerEarnFactor <= stakerEarnFactorMax
            stakerEarnFactor: uint16(150 * 10 ** SaplingMath.PERCENT_DECIMALS), // 150%

            exitFeePercent: SaplingMath.HUNDRED_PERCENT / 200 // 0.5%
        });
    }

    /**
     * @notice Set the target stake percent for the pool.
     * @dev _targetStakePercent must be greater than 0 and less than or equal to SaplingMath.HUNDRED_PERCENT.
     *      Caller must be the governance.
     * @param _targetStakePercent New target stake percent.
     */
    function setTargetStakePercent(uint16 _targetStakePercent) external onlyRole(SaplingRoles.GOVERNANCE_ROLE) {
        require(
            0 < _targetStakePercent && _targetStakePercent <= SaplingMath.HUNDRED_PERCENT,
            "SaplingPoolContext: target stake percent is out of bounds"
        );

        uint16 prevValue = config.targetStakePercent;
        config.targetStakePercent = _targetStakePercent;

        emit TargetStakePercentSet(prevValue, _targetStakePercent);
    }

    /**
     * @notice Set the target liquidity percent for the pool.
     * @dev _targetLiquidityPercent must be inclusively between 0 and SaplingMath.HUNDRED_PERCENT.
     *      Caller must be the staker.
     * @param _targetLiquidityPercent new target liquidity percent.
     */
    function setTargetLiquidityPercent(uint16 _targetLiquidityPercent) external onlyStaker {
        require(
            0 <= _targetLiquidityPercent && _targetLiquidityPercent <= SaplingMath.HUNDRED_PERCENT,
            "SaplingPoolContext: target liquidity percent is out of bounds"
        );

        uint16 prevValue = config.targetLiquidityPercent;
        config.targetLiquidityPercent = _targetLiquidityPercent;

        emit TargetLiquidityPercentSet(prevValue, _targetLiquidityPercent);
    }

    /**
     * @notice Set the protocol earning percent for the pool.
     * @dev _protocolEarningPercent must be inclusively between 0 and MAX_PROTOCOL_FEE_PERCENT.
     *      Caller must be the governance.
     * @param _protocolEarningPercent new protocol earning percent.
     */
    function setProtocolEarningPercent(uint16 _protocolEarningPercent) external onlyRole(SaplingRoles.GOVERNANCE_ROLE) {
        require(
            0 <= _protocolEarningPercent && _protocolEarningPercent <= SaplingMath.MAX_PROTOCOL_FEE_PERCENT,
            "SaplingPoolContext: protocol earning percent is out of bounds"
        );

        settleYield(); // capture pending yield as increasing protocol fee will reduce lender yield

        uint16 prevValue = config.protocolFeePercent;
        config.protocolFeePercent = _protocolEarningPercent;

        emit ProtocolFeePercentSet(prevValue, _protocolEarningPercent);
    }

    /**
     * @notice Set an upper bound for the staker earn factor percent.
     * @dev _stakerEarnFactorMax must be greater than or equal to SaplingMath.HUNDRED_PERCENT. If the current
     *      earn factor is greater than the new maximum, then the current earn factor is set to the new maximum.
     *      Caller must be the governance.
     * @param _stakerEarnFactorMax new maximum for staker earn factor.
     */
    function setStakerEarnFactorMax(uint16 _stakerEarnFactorMax) external onlyRole(SaplingRoles.GOVERNANCE_ROLE) {
        require(
            SaplingMath.HUNDRED_PERCENT <= _stakerEarnFactorMax,
            "SaplingPoolContext: _stakerEarnFactorMax is out of bounds"
        );

        settleYield();

        uint16 prevValue = config.stakerEarnFactorMax;
        config.stakerEarnFactorMax = _stakerEarnFactorMax;

        if (config.stakerEarnFactor > _stakerEarnFactorMax) {
            uint16 prevEarnFactor = config.stakerEarnFactor;
            config.stakerEarnFactor = _stakerEarnFactorMax;

            emit StakerEarnFactorSet(prevEarnFactor, _stakerEarnFactorMax);
        }

        emit StakerEarnFactorMaxSet(prevValue, _stakerEarnFactorMax);
    }

    /**
     * @notice Set the staker earn factor percent.
     * @dev _stakerEarnFactor must be inclusively between SaplingMath.HUNDRED_PERCENT and stakerEarnFactorMax.
     *      Caller must be the staker.
     * @param _stakerEarnFactor new staker earn factor.
     */
    function setStakerEarnFactor(uint16 _stakerEarnFactor) external onlyStaker {
        require(
            SaplingMath.HUNDRED_PERCENT <= _stakerEarnFactor && _stakerEarnFactor <= config.stakerEarnFactorMax,
            "SaplingPoolContext: _stakerEarnFactor is out of bounds"
        );

        settleYield();

        uint16 prevValue = config.stakerEarnFactor;
        config.stakerEarnFactor = _stakerEarnFactor;

        emit StakerEarnFactorSet(prevValue, _stakerEarnFactor);
    }

    /**
     * @notice Deposit funds to the pool. Depositing funds will mint an equivalent amount of pool
     *         tokens and transfer it to the caller. Exact exchange rate depends on the current pool state.
     * @dev Deposit amount must be non zero and not exceed amountDepositable().
     *      An appropriate spend limit must be present at the token contract.
     *      Caller must not be a user.
     *      Caller must not have any outstanding withdrawal requests.
     * @param amount Liquidity token amount to deposit.
     */
    function deposit(uint256 amount) external onlyUser noWithdrawalRequests whenNotPaused whenNotClosed {
        settleYield();

        require(amount <= amountDepositable(), "SaplingPoolContext: invalid deposit amount");

        uint256 sharesMinted = enter(amount);

        emit FundsDeposited(msg.sender, amount, sharesMinted);
    }

    function requestWithdrawalAllowance(uint256 _amount) external onlyUser whenNotPaused {
        settleYield(); //settle any unsettled yield when applicable, to have an up to date balance of the account

        require(_amount <= balanceOf(msg.sender), "SaplingPoolContext: amount exceeds account balance");

        uint256 _timeFrom = block.timestamp + 1 minutes;
        uint256 _timeTo = _timeFrom + 10 minutes;

        withdrawalAllowances[msg.sender] = WithdrawalAllowance({
            amount: _amount,
            timeFrom: _timeFrom,
            timeTo: _timeTo
        });

        emit WithdrawalAllowanceRequested(msg.sender, _amount, _timeFrom, _timeTo);
    }

    /**
     * @notice Withdraw funds from the pool. Withdrawals redeem equivalent amount of the caller's pool tokens
     *         by burning the tokens in question.
     *         Exact exchange rate depends on the current pool state.
     * @dev Withdrawal amount must be non zero and not exceed amountWithdrawable().
     * @param amount Liquidity token amount to withdraw.
     */
    function withdraw(uint256 amount) public onlyUser whenNotPaused {
        WithdrawalAllowance storage allowance = withdrawalAllowances[msg.sender];

        require(amount <= allowance.amount, "SaplingPoolContext: insufficient withdrawal allowance amount");
        require(block.timestamp >= allowance.timeFrom, "SaplingPoolContext: request is too early");
        require(block.timestamp < allowance.timeTo, "SaplingPoolContext: withdrawal allowance has expired");

        require(
            amount <= amountWithdrawable(msg.sender),
            "SaplingPoolContext: requested amount is unavailable at this time"
        );

        // set allowance amount to zero, disabling the allowance and making it single use
        allowance.amount = 0;

        uint256 sharesBurned = exit(amount);

        emit FundsWithdrawn(msg.sender, amount, sharesBurned);
    }

    /**
     * @notice Stake funds into the pool. Staking funds will mint an equivalent amount of pool
     *         tokens and lock them in the pool. Exact exchange rate depends on the current pool state.
     * @dev Caller must be the staker.
     *      Stake amount must be non zero.
     *      An appropriate spend limit must be present at the token contract.
     * @param amount Liquidity token amount to stake.
     */
    function stake(uint256 amount) external onlyStaker whenNotPaused whenNotClosed {
        uint256 sharesMinted = enter(amount);

        emit FundsStaked(msg.sender, amount, sharesMinted);
    }

    /**
     * @notice Unstake funds from the pool. Unstaking redeems equivalent amount of the caller's pool tokens
     *         locked in the pool by burning the tokens in question.
     * @dev Caller must be the staker.
     *      Unstake amount must be non zero and not exceed amountUnstakable().
     * @param amount Liquidity token amount to unstake.
     */
    function unstake(uint256 amount) external onlyStaker whenNotPaused {
        require(amount <= amountUnstakable(), "SaplingPoolContext: requested amount is not available for unstaking");

        uint256 sharesBurned = exit(amount);

        emit FundsUnstaked(msg.sender, amount, sharesBurned);
    }

    /**
     * @notice Mint initial minimum amount of pool tokens and lock them into the access control contract,
     *      which is non upgradable - locking them forever.
     * @dev Caller must be the staker.
     *      An appropriate spend limit must be present at the asset token contract.
     *      This function can only be called when the total pool token supply is zero.
     */
    function initialMint() external onlyStaker whenNotPaused whenClosed {
        require(
            totalPoolTokenSupply() == 0 && poolFunds() == 0,
            "Sapling Pool Context: invalid initial conditions"
        );

        uint256 sharesMinted = enter(10 ** tokenConfig.decimals);
        balances.stakedShares -= sharesMinted;

        SafeERC20Upgradeable.safeTransfer(
            IERC20Upgradeable(tokenConfig.poolToken),
            accessControl,
            sharesMinted
        );
    }

    /**
     * @notice Check liquidity token amount depositable by lenders at this time.
     * @dev Return value depends on the pool state rather than caller's balance.
     * @return Max amount of tokens depositable to the pool.
     */
    function amountDepositable() public view returns (uint256) {
        uint256 poolLimit = poolFundsLimit();
        uint256 _poolFunds = poolFunds();
        if (poolLimit <= _poolFunds || closed() || paused()) {
            return 0;
        }

        return poolLimit - _poolFunds;
    }

    /**
     * @notice Check liquidity token amount withdrawable by the caller at this time.
     * @dev Return value depends on the callers balance, and is limited by pool liquidity.
     * @param wallet Address of the wallet to check the withdrawable balance of.
     * @return Max amount of liquidity tokens withdrawable by the caller.
     */
    function amountWithdrawable(address wallet) public view returns (uint256) {
        return paused() ? 0 : MathUpgradeable.min(liquidity(), balanceOf(wallet));
    }

    /**
     * @notice Check the staker's balance in the pool.
     * @return Liquidity token balance of the staker's stake.
     */
    function balanceStaked() external view returns (uint256) {
        return sharesToFunds(balances.stakedShares);
    }

    /**
     * @notice Projected APY breakdown given the current pool state and a specific strategy rate and an average apr.
     * @dev Represent percentage parameter values in contract specific format.
     * @param strategyRate Percentage of pool funds projected to be used in strategies.
     * @param _avgStrategyAPR Weighted average APR of the funds in strategies.
     * @return Projected APY breakdown
     */
    function simpleProjectedAPY(
        uint16 strategyRate, 
        uint256 _avgStrategyAPR) external view returns (APYBreakdown memory) {
        require(strategyRate <= SaplingMath.HUNDRED_PERCENT, "SaplingPoolContext: invalid borrow rate");

        uint256 _poolFunds = poolFunds();
        return projectedAPYBreakdown(
            totalPoolTokenSupply(),
            balances.stakedShares,
            _poolFunds,
            MathUpgradeable.mulDiv(_poolFunds, strategyRate, SaplingMath.HUNDRED_PERCENT),
            _avgStrategyAPR,
            config.protocolFeePercent,
            config.stakerEarnFactor
        );
    }

    /**
     * @notice Check wallet's funds balance in the pool. This balance includes deposited balance and acquired
     *         yield. This balance does not included staked balance, balance locked in withdrawal requests,
     *         leveraged earnings or protocol revenue.
     * @param wallet Address of the wallet to check the balance of.
     * @return Liquidity token balance of the wallet in this pool.
     */
    function balanceOf(address wallet) public view returns (uint256) {
        return sharesToFunds(IPoolToken(tokenConfig.poolToken).balanceOf(wallet));
    }

    /**
     * @notice Check funds amount unstakable by the staker at this time.
     * @dev Return value depends on the staked balance and targetStakePercent, and is limited by pool
     *      liquidity.
     * @return Max amount of liquidity tokens unstakable by the staker.
     */
    function amountUnstakable() public view returns (uint256) {
        uint256 totalPoolShares = totalPoolTokenSupply();

        if (
            paused() ||
            config.targetStakePercent >= SaplingMath.HUNDRED_PERCENT && totalPoolShares > balances.stakedShares
        ) {
            return 0;
        } else if (closed() || totalPoolShares == balances.stakedShares) {
            return MathUpgradeable.min(liquidity(), sharesToFunds(balances.stakedShares));
        }

        uint256 lenderShares = totalPoolShares - balances.stakedShares;
        uint256 lockedStakeShares = MathUpgradeable.mulDiv(
            lenderShares,
            config.targetStakePercent,
            SaplingMath.HUNDRED_PERCENT - config.targetStakePercent
        );

        return MathUpgradeable.min(
            liquidity(),
            sharesToFunds(balances.stakedShares - lockedStakeShares)
        );
    }

    /**
     * @notice Current liquidity available for pool strategies such as lending or investing.
     * @return Strategy liquidity amount.
     */
    function strategyLiquidity() public view returns (uint256) {

        uint256 lenderAllocatedLiquidity = MathUpgradeable.mulDiv(
                poolFunds(),
                config.targetLiquidityPercent,
                SaplingMath.HUNDRED_PERCENT
        );

        uint256 rawLiquidity = liquidity();

        return rawLiquidity > lenderAllocatedLiquidity
            ? rawLiquidity - lenderAllocatedLiquidity
            : 0;
    }

    /**
     * @dev View pool funds limit based on the staked funds.
     * @return MAX amount of liquidity tokens allowed in the pool based on staked assets
     */
    function poolFundsLimit() public view returns (uint256) {
        return sharesToFunds(
            MathUpgradeable.mulDiv(balances.stakedShares, SaplingMath.HUNDRED_PERCENT, config.targetStakePercent)
        );
    }

    /**
     * @dev Internal method to enter the pool with a liquidity token amount.
     *      With the exception of the staker's call, amount must not exceed amountDepositable().
     *      If the caller is the staker, entered funds are considered staked.
     *      New pool tokens are minted in a way that will not influence the current share price.
     * @dev Shares are equivalent to pool tokens and are represented by them.
     * @param amount Liquidity token amount to add to the pool on behalf of the caller.
     * @return Amount of pool tokens minted and allocated to the caller.
     */
    function enter(uint256 amount) internal nonReentrant returns (uint256) {
        //// check

        require(amount >= 10 ** tokenConfig.decimals, "SaplingPoolContext: entry amount too low");

        settleYield();

        bool isStaker = msg.sender == staker;

        // non-stakers must follow pool size limit
        if (!isStaker) {
            uint256 poolLimit = poolFundsLimit();
            uint256 _poolFunds = poolFunds();
            require(
                poolLimit > _poolFunds && amount <= poolLimit - _poolFunds,
                "SaplingPoolContext: deposit amount is over the remaining pool limit"
            );
        }
        
        //// effect

        uint256 shares = fundsToShares(amount);

        if (isStaker) {
            // this is a staking entry

            balances.stakedShares += shares;
        }

        //// interactions

        // charge msg.sender
        SafeERC20Upgradeable.safeTransferFrom(
            IERC20Upgradeable(tokenConfig.liquidityToken),
            msg.sender,
            address(this),
            amount
        );

        // mint shares
        IPoolToken(tokenConfig.poolToken).mint(!isStaker ? msg.sender : address(this), shares);

        return shares;
    }

    /**
     * @dev Internal method to exit the pool with funds amount.
     *      Amount must not exceed amountWithdrawable() for non-stakers, and amountUnstakable() for the staker.
     *      If the caller is the staker, exited funds are considered unstaked.
     *      Pool tokens are burned in a way that will not influence the current share price.
     * @dev Shares are equivalent to pool tokens and are represented by them.
     * @param amount Liquidity token amount to withdraw from the pool on behalf of the caller.
     * @return Amount of pool tokens burned and taken from the caller.
     */
    function exit(uint256 amount) internal nonReentrant returns (uint256) {
        //// check
        require(amount > 0, "SaplingPoolContext: pool withdrawal amount is 0");
<<<<<<< HEAD
=======
        require(amount <= liquidity(), "SaplingPoolContext: insufficient liquidity");
>>>>>>> bad2c29a

        settleYield();

        uint256 shares = fundsToShares(amount);

        bool isStaker = msg.sender == staker;

        require(
            isStaker
                ? shares <= balances.stakedShares
                : shares <= IERC20(tokenConfig.poolToken).balanceOf(msg.sender),
            "SaplingPoolContext: insufficient balance"
        );

        //// effect

        if (isStaker) {
            balances.stakedShares -= shares;
        }

        uint256 transferAmount = amount - MathUpgradeable.mulDiv(
            amount, 
            config.exitFeePercent, 
            SaplingMath.HUNDRED_PERCENT
        );

        //// interactions

        // burn shares
        IPoolToken(tokenConfig.poolToken).burn(isStaker ? address(this) : msg.sender, shares);

        // transfer funds
        SafeERC20Upgradeable.safeTransfer(IERC20Upgradeable(tokenConfig.liquidityToken), msg.sender, transferAmount);

        return shares;
    }

    /**
     * @notice Get funds value of shares.
     * @param shares Pool token amount
     * @return Converted liquidity token value
     */
    function sharesToFunds(uint256 shares) public view returns (uint256) {
        uint256 _poolFunds = poolFunds();
        if (shares == 0 || _poolFunds == 0) {
             return 0;
        }

        return MathUpgradeable.mulDiv(shares, _poolFunds, totalPoolTokenSupply());
    }

    /**
     * @notice Get share value of funds.
     * @param funds Amount of liquidity tokens
     * @return Converted pool token value
     */
    function fundsToShares(uint256 funds) public view returns (uint256) {
        uint256 totalPoolTokens = totalPoolTokenSupply();
        uint256 _poolFunds = poolFunds();

        if (totalPoolTokens == 0) {
            // a pool with no positions
            return funds;
        } else if (_poolFunds == 0) {
            /*
                Handle failed pool case, where: poolFunds == 0, but totalPoolShares > 0
                To minimize loss for the new depositor, assume the total value of existing shares is the minimum
                possible nonzero integer, which is 1.

                Simplify (tokens * totalPoolShares) / 1 as tokens * totalPoolShares.
            */
            return funds * totalPoolTokens;
        }

        return MathUpgradeable.mulDiv(funds, totalPoolTokens, _poolFunds);
    }

    /**
     * @notice Check if the pool has sufficient stake
     * @return True if the staked funds provide at least a minimum ratio to the pool funds, False otherwise.
     */
    function maintainsStakeRatio() public view returns (bool) {
        return balances.stakedShares >= MathUpgradeable.mulDiv(
                    totalPoolTokenSupply(),
                    config.targetStakePercent,
                    SaplingMath.HUNDRED_PERCENT
                );
    }

    // contract compiled size optimization accessor
    function totalPoolTokenSupply() internal view returns (uint256) {
        return IERC20(tokenConfig.poolToken).totalSupply();
    }

    /**
     * @notice Current amount of liquidity tokens in the pool, including liquid, in strategies, and settled yield
     */
    function poolFunds() public view returns (uint256) {
        return liquidity() + strategizedFunds() + balances.preSettledYield;
    }

    /**
     * @notice Lending pool raw liquidity, same as the liquidity token balance.
     * @dev Encapsulated in to a function to reduce compiled contract size.
     */
    function liquidity() public view returns (uint256) {
        return IERC20(tokenConfig.liquidityToken).balanceOf(address(this));
    }

    /**
     * @notice Current amount of liquidity tokens in strategies, including both allocated and committed
     *         but excluding pending yield.
     * @dev Implement in the extending contract that handles the strategy, i.e. Lending pool.
     */
    function strategizedFunds() internal virtual view returns (uint256);

    /**
     * @notice Settle pending yield.
     * @dev Calculates interest due since last update and increases preSettledYield,
     *      taking into account the protocol fee and the staker earnings.
     *      Implement in the Lending Pool.
     */
    function settleYield() public virtual;

    /**
     * @notice APY breakdown given a specified scenario.
     * @dev Represent percentage parameter values in contract specific format.
     * @param _totalPoolTokens total pull token supply. For current conditions use: totalPoolTokenSupply()
     * @param _stakedTokens the amount of staked pool tokens. Must be less than or equal to _totalPoolTokens. 
     *                      For current conditions use: balances.stakedShares
     * @param _poolFunds liquidity token funds that make up the pool. For current conditions use: balances.poolFunds
     * @param _strategizedFunds part of the pool funds that will remain in strategies. Must be less than or equal to 
     *                          _poolFunds. For current conditions use: balances.strategizedFunds
     * @param _avgStrategyAPR Weighted average APR of the funds in strategies. 
     *                        For current conditions use: config.weightedAvgStrategyAPR
     * @param _protocolFeePercent Protocol fee parameter. Must be less than 100%.
     *                            For current conditions use: config.protocolFeePercent
     * @param _stakerEarnFactor Staker's earn factor. Must be greater than or equal to 1x (100%).
     *                           For current conditions use: config.stakerEarnFactor
     * @return Pool apy with protocol, staker, and lender components broken down.
     */
    function projectedAPYBreakdown(
        uint256 _totalPoolTokens,
        uint256 _stakedTokens,
        uint256 _poolFunds,
        uint256 _strategizedFunds,
        uint256 _avgStrategyAPR,
        uint16 _protocolFeePercent,
        uint16 _stakerEarnFactor
    ) 
        public 
        pure 
        returns (APYBreakdown memory) 
    {
        require(_stakedTokens <= _totalPoolTokens, "SaplingPoolContext: invalid parameter _stakedTokens");
        require(_strategizedFunds <= _poolFunds, "SaplingPoolContext: invalid parameter _strategizedFunds");
        require(
            _protocolFeePercent <= SaplingMath.HUNDRED_PERCENT,
            "SaplingPoolContext: invalid parameter _protocolFeePercent"
        );
        require(
            _stakerEarnFactor >= SaplingMath.HUNDRED_PERCENT,
            "SaplingPoolContext: invalid parameter _stakerEarnFactor"
        );

        if (_poolFunds == 0 || _strategizedFunds == 0 || _avgStrategyAPR == 0) {
            return APYBreakdown(0, 0, 0, 0);
        }

        // pool APY
        uint256 poolAPY = MathUpgradeable.mulDiv(_avgStrategyAPR, _strategizedFunds, _poolFunds);

        // protocol APY
        uint256 protocolAPY = MathUpgradeable.mulDiv(poolAPY, _protocolFeePercent, SaplingMath.HUNDRED_PERCENT);

        uint256 remainingAPY = poolAPY - protocolAPY;

        // staker withdrawableAPY
        uint256 currentStakePercent = MathUpgradeable.mulDiv(
            _stakedTokens,
            SaplingMath.HUNDRED_PERCENT,
            _totalPoolTokens
        );
        uint256 stakerEarningsPercent = MathUpgradeable.mulDiv(
            currentStakePercent,
            _stakerEarnFactor - SaplingMath.HUNDRED_PERCENT,
            SaplingMath.HUNDRED_PERCENT);

        uint256 stakerWithdrawableAPY = MathUpgradeable.mulDiv(
            remainingAPY,
            stakerEarningsPercent,
            stakerEarningsPercent + SaplingMath.HUNDRED_PERCENT
        );

        uint256 _lenderAPY = remainingAPY - stakerWithdrawableAPY;

        return APYBreakdown({
            totalPoolAPY: uint16(poolAPY), 
            protocolRevenueComponent: uint16(protocolAPY), 
            stakerEarningsComponent: uint16(stakerWithdrawableAPY),
            lenderComponent: uint16(_lenderAPY)
        });
    }

    /**
     * @dev Slots reserved for future state variables
     */
    uint256[43] private __gap;
}<|MERGE_RESOLUTION|>--- conflicted
+++ resolved
@@ -506,10 +506,6 @@
     function exit(uint256 amount) internal nonReentrant returns (uint256) {
         //// check
         require(amount > 0, "SaplingPoolContext: pool withdrawal amount is 0");
-<<<<<<< HEAD
-=======
-        require(amount <= liquidity(), "SaplingPoolContext: insufficient liquidity");
->>>>>>> bad2c29a
 
         settleYield();
 
