--- conflicted
+++ resolved
@@ -56,13 +56,9 @@
         poolFunds = 0;
 
         targetStakePercent = 100; //10%
-<<<<<<< HEAD
-        loanApprovalStakePercent = 80; //8%
+        loanApprovalStakePercent = 100; //10%
 
         managerExcessLeverageComponent = uint256(managerLeveragedEarningPercent).sub(ONE_HUNDRED_PERCENT);
-=======
-        loanApprovalStakePercent = 100; //10%
->>>>>>> 6f728ae7
     }
 
     function protocolEarningsOf(address wallet) external view returns (uint256) {
