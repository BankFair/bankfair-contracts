const { expect } = require('chai');
const { BigNumber } = require('ethers');
const { ethers, upgrades } = require('hardhat');
const { assertHardhatInvariant } = require('hardhat/internal/core/errors');

let evmSnapshotIds = [];

async function snapshot() {
    let id = await hre.network.provider.send('evm_snapshot');
    evmSnapshotIds.push(id);
}

async function rollback() {
    let id = evmSnapshotIds.pop();
    await hre.network.provider.send('evm_revert', [id]);
}

describe('Attack Sapling Lending Pool', function () {
    const NULL_ADDRESS = '0x0000000000000000000000000000000000000000';
    const TOKEN_DECIMALS = 6;

    let SaplingLendingPoolCF;
    let liquidityToken;
    let poolToken;
    let loanDesk;

    let deployer;
    let governance;
    let protocol;
    let manager;
    let addresses;

    beforeEach(async function () {
        await snapshot();
    });

    afterEach(async function () {
        await rollback();
    });

    before(async function () {
        [deployer, governance, protocol, manager, ...addresses] = await ethers.getSigners();

        SaplingLendingPoolCF = await ethers.getContractFactory('SaplingLendingPool');
        let LoanDeskCF = await ethers.getContractFactory('LoanDesk');

        liquidityToken = await (
            await ethers.getContractFactory('PoolToken')
        ).deploy('Test USDC', 'TestUSDC', TOKEN_DECIMALS);

        poolToken = await (
            await ethers.getContractFactory('PoolToken')
        ).deploy('Sapling Test Lending Pool Token', 'SLPT', TOKEN_DECIMALS);

        lendingPool = await upgrades.deployProxy(SaplingLendingPoolCF, [
            poolToken.address,
            liquidityToken.address,
            deployer.address,
            protocol.address,
            manager.address,
        ]);
        await lendingPool.deployed();

        loanDesk = await upgrades.deployProxy(LoanDeskCF, [
            lendingPool.address,
            governance.address,
            protocol.address,
            manager.address,
            TOKEN_DECIMALS,
        ]);
        await loanDesk.deployed();

        await poolToken.connect(deployer).transferOwnership(lendingPool.address);
        await lendingPool.connect(deployer).setLoanDesk(loanDesk.address);
        await lendingPool.connect(deployer).transferGovernance(governance.address);
    });

    describe('Deployment', function () {
        it('Can deploy', async function () {
            await expect(
                upgrades.deployProxy(SaplingLendingPoolCF, [
                    poolToken.address,
                    liquidityToken.address,
                    deployer.address,
                    protocol.address,
                    manager.address,
                ]),
            ).to.be.not.reverted;
        });

        describe('Rejection Scenarios', function () {});
    });

    describe('Use Cases', function () {
        const LoanStatus = {
            NULL: 0,
            OUTSTANDING: 1,
            REPAID: 2,
            DEFAULTED: 3,
        };

        let PERCENT_DECIMALS;
        let TOKEN_MULTIPLIER;
        let ONE_HUNDRED_PERCENT;
        let exitFeePercent;

        let lender1;
        let lender2;
        let lender3;
        let borrower1;
        let borrower2;

        let stakeAmount;
        let unstakeAmount;
        let depositAmount;
        let withdrawAmount;
        let loanAmount;
        let loanDuration;

        before(async function () {
            PERCENT_DECIMALS = await lendingPool.percentDecimals();
            TOKEN_MULTIPLIER = BigNumber.from(10).pow(TOKEN_DECIMALS);
            ONE_HUNDRED_PERCENT = await lendingPool.oneHundredPercent();
            exitFeePercent = (await lendingPool.poolConfig()).exitFeePercent;

            lender1 = addresses[1];
            lender2 = addresses[2];
            lender3 = addresses[3];

            borrower1 = addresses[4];
            borrower2 = addresses[5];

            stakeAmount = BigNumber.from(2000).mul(TOKEN_MULTIPLIER);
            unstakeAmount = BigNumber.from(500).mul(TOKEN_MULTIPLIER);
            depositAmount = BigNumber.from(9000).mul(TOKEN_MULTIPLIER);
            withdrawAmount = BigNumber.from(3000).mul(TOKEN_MULTIPLIER);
            loanAmount = BigNumber.from(1000).mul(TOKEN_MULTIPLIER);
            loanDuration = BigNumber.from(365).mul(24 * 60 * 60);

            await liquidityToken.connect(deployer).mint(manager.address, stakeAmount);
            await liquidityToken.connect(manager).approve(lendingPool.address, stakeAmount);
            await lendingPool.connect(manager).stake(stakeAmount);

            await liquidityToken.connect(deployer).mint(lender1.address, depositAmount);
            await liquidityToken.connect(lender1).approve(lendingPool.address, depositAmount);
            await lendingPool.connect(lender1).deposit(depositAmount);
            let initialBalance = BigNumber.from(1e12).mul(TOKEN_MULTIPLIER);
            await liquidityToken.connect(deployer).mint(borrower1.address, initialBalance);
        });

        describe('Malicious Borrower', function () {
            let applicationId;

            after(async function () {
                await rollback();
            });

            before(async function () {
                await snapshot();

                gracePeriod = (await loanDesk.loanTemplate()).gracePeriod;
                installments = 1;
                apr = (await loanDesk.loanTemplate()).apr;

                let loanAmount = BigNumber.from(1000).mul(TOKEN_MULTIPLIER);
                let loanDuration = BigNumber.from(365).mul(24 * 60 * 60);
                await loanDesk
                    .connect(borrower1)
                    .requestLoan(
                        loanAmount,
                        loanDuration,
                        'a937074e-85a7-42a9-b858-9795d9471759',
                        '6ed20e4f9a1c7827f58bf833d47a074cdbfa8773f21c1081186faba1569ddb29',
                    );
                applicationId = await loanDesk.recentApplicationIdOf(borrower1.address);
                application = await loanDesk.loanApplications(applicationId);
                await loanDesk
                    .connect(manager)
                    .offerLoan(
                        applicationId,
                        application.amount,
                        application.duration,
                        gracePeriod,
                        0,
                        installments,
                        apr,
                    );
            });

            it('Revert If Borrow Twice Same Block', async function () {
                //get initial loans count to check only 1 loan object was created
                let prevLoansCount = await lendingPool.loansCount();

                let balanceBefore = await liquidityToken.balanceOf(borrower1.address);
                //turn of automining before write tx to keep the block open for the next call
                await ethers.provider.send("evm_setAutomine", [false]);
                await lendingPool.connect(borrower1).borrow(applicationId);
                
                //tun automining back on to prevent deadlock as expect() will hang until block is finalized
                await ethers.provider.send("evm_setAutomine", [true]);
                await expect(lendingPool.connect(borrower1).borrow(applicationId)).to.be.reverted;

                // check that only 1 new loan object was created
                expect(await lendingPool.loansCount()).to.equal(prevLoansCount.add(1));

                //get the loan after the block is mined, as the committed block 
                let loanId = await lendingPool.recentLoanIdOf(borrower1.address);
                let loan = await lendingPool.loans(loanId);

                expect(await liquidityToken.balanceOf(borrower1.address)).to.equal(balanceBefore.add(loan.amount));
            });

            it('Revert If Borrow Twice Slow', async function () {
                let balanceBefore = await liquidityToken.balanceOf(borrower1.address);
                await lendingPool.connect(borrower1).borrow(applicationId);
                let loanId = await lendingPool.recentLoanIdOf(borrower1.address);
                let loan = await lendingPool.loans(loanId);
                await ethers.provider.send('evm_increaseTime', [loan.duration.toNumber()]);
                await ethers.provider.send('evm_mine');
                await expect(lendingPool.connect(borrower1).borrow(applicationId)).to.be.reverted;
                expect(await liquidityToken.balanceOf(borrower1.address)).to.equal(balanceBefore.add(loan.amount));
            });

            it('Revert If Borrow Repay Borrow', async function () {
                await lendingPool.connect(borrower1).borrow(applicationId);
                let loanId = await lendingPool.recentLoanIdOf(borrower1.address);
                let loan = await lendingPool.loans(loanId);
                let paymentAmount = (await lendingPool.loanBalanceDue(loanId));
                await liquidityToken.connect(borrower1).approve(lendingPool.address, paymentAmount);
                await lendingPool.connect(borrower1).repay(loanId, paymentAmount);
                await expect(lendingPool.connect(borrower1).borrow(applicationId)).to.be.reverted;
            });

            it('Revert If Borrow Repay Half Borrow', async function () {
                await lendingPool.connect(borrower1).borrow(applicationId);
                let loanId = await lendingPool.recentLoanIdOf(borrower1.address);
                let loan = await lendingPool.loans(loanId);
                let paymentAmount = (await lendingPool.loanBalanceDue(loanId)).div(2);
                await liquidityToken.connect(borrower1).approve(lendingPool.address, paymentAmount);
                await lendingPool.connect(borrower1).repay(loanId, paymentAmount);
                await expect(lendingPool.connect(borrower1).borrow(applicationId)).to.be.reverted;
            });

            it('Revert If Request Loan Twice', async function () {
                gracePeriod = (await loanDesk.loanTemplate()).gracePeriod;
                installments = 1;
                apr = (await loanDesk.loanTemplate()).apr;
                let loanAmount = BigNumber.from(1000).mul(TOKEN_MULTIPLIER);
                let loanDuration = BigNumber.from(365).mul(24 * 60 * 60);
                await expect(loanDesk
                    .connect(borrower1)
                    .requestLoan(
                        loanAmount,
                        loanDuration,
                        'a937074e-85a7-42a9-b858-9795d9471759',
                        '6ed20e4f9a1c7827f58bf833d47a074cdbfa8773f21c1081186faba1569ddb29',
                    )).to.be.reverted;
            });

            it('Revert On Tiny Repayment', async function () {
                await lendingPool.connect(borrower1).borrow(applicationId);
                let loanId = await lendingPool.recentLoanIdOf(borrower1.address);
                const tinyAmount = 1;
                await liquidityToken.connect(borrower1).approve(lendingPool.address, tinyAmount);
                await expect(lendingPool.connect(borrower1).repay(loanId, tinyAmount)).to.be.reverted;
            });

            it('Check Repayment Math', async function () {
                const quickFuzz = [10,20,30,40,50,60,70,80,90,100,249];

                await lendingPool.connect(borrower1).borrow(applicationId);
<<<<<<< HEAD
                let loanAmount = BigNumber.from(1000).mul(TOKEN_MULTIPLIER);
                let loanId = await lendingPool.recentLoanIdOf(borrower1.address);
=======
                let loanId = (await lendingPool.borrowerStats(borrower1.address)).recentLoanId;

                await ethers.provider.send('evm_increaseTime', [60]);
                await ethers.provider.send('evm_mine');

                let balanceSimulated = await lendingPool.loanBalanceDue(loanId);

>>>>>>> 7db1feff
                for (let i = 0; i < quickFuzz.length; i++) {
                    const multiAmount = BigNumber.from(quickFuzz[i]).mul(TOKEN_MULTIPLIER);
                    await liquidityToken.connect(borrower1).approve(lendingPool.address, multiAmount);
                    await lendingPool.connect(borrower1).repay(loanId, multiAmount);
                    let balanceOutstanding = await lendingPool.loanBalanceDue(loanId);
                    balanceSimulated = balanceSimulated.sub(multiAmount);
                    expect(balanceOutstanding).to.equal(balanceSimulated);
                }
            });
        });
    });
});<|MERGE_RESOLUTION|>--- conflicted
+++ resolved
@@ -195,7 +195,7 @@
                 //turn of automining before write tx to keep the block open for the next call
                 await ethers.provider.send("evm_setAutomine", [false]);
                 await lendingPool.connect(borrower1).borrow(applicationId);
-                
+
                 //tun automining back on to prevent deadlock as expect() will hang until block is finalized
                 await ethers.provider.send("evm_setAutomine", [true]);
                 await expect(lendingPool.connect(borrower1).borrow(applicationId)).to.be.reverted;
@@ -203,7 +203,7 @@
                 // check that only 1 new loan object was created
                 expect(await lendingPool.loansCount()).to.equal(prevLoansCount.add(1));
 
-                //get the loan after the block is mined, as the committed block 
+                //get the loan after the block is mined, as the committed block
                 let loanId = await lendingPool.recentLoanIdOf(borrower1.address);
                 let loan = await lendingPool.loans(loanId);
 
@@ -269,18 +269,13 @@
                 const quickFuzz = [10,20,30,40,50,60,70,80,90,100,249];
 
                 await lendingPool.connect(borrower1).borrow(applicationId);
-<<<<<<< HEAD
-                let loanAmount = BigNumber.from(1000).mul(TOKEN_MULTIPLIER);
-                let loanId = await lendingPool.recentLoanIdOf(borrower1.address);
-=======
-                let loanId = (await lendingPool.borrowerStats(borrower1.address)).recentLoanId;
+                let loanId = await lendingPool.recentLoanIdOf(borrower1.address);
 
                 await ethers.provider.send('evm_increaseTime', [60]);
                 await ethers.provider.send('evm_mine');
 
                 let balanceSimulated = await lendingPool.loanBalanceDue(loanId);
 
->>>>>>> 7db1feff
                 for (let i = 0; i < quickFuzz.length; i++) {
                     const multiAmount = BigNumber.from(quickFuzz[i]).mul(TOKEN_MULTIPLIER);
                     await liquidityToken.connect(borrower1).approve(lendingPool.address, multiAmount);
