--- conflicted
+++ resolved
@@ -2,15 +2,9 @@
 
 on:
   push:
-<<<<<<< HEAD
-    branches: [v1, dev]
-  pull_request:
-    branches: [v1, dev]
-=======
     branches: [v1, rc]
   pull_request:
     branches: [v1, rc]
->>>>>>> e854028a
 
 jobs:
   linter:
